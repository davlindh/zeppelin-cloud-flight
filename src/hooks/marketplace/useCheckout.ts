--- conflicted
+++ resolved
@@ -71,13 +71,10 @@
         phone: checkoutData.shippingInfo.phone,
       };
 
-<<<<<<< HEAD
+      // Create order in pending state
+      const orderResult = await createOrder({
       // Create order with all items (products and tickets)
       await createOrder({
-=======
-      // Create order in pending state
-      const orderResult = await createOrder({
->>>>>>> 715d3d51
         customerEmail: checkoutData.shippingInfo.email,
         customerName: checkoutData.shippingInfo.name,
         customerPhone: checkoutData.shippingInfo.phone,
