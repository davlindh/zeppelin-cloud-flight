--- conflicted
+++ resolved
@@ -42,37 +42,8 @@
         <header className="bg-white/90 backdrop-blur-md fixed top-0 left-0 right-0 z-50 shadow-sm safe-area-inset-top">
             <div className="container mx-auto px-4 sm:px-6 py-3 sm:py-4">
                 <div className="flex justify-between items-center">
-<<<<<<< HEAD
                     <div className="flex items-center space-x-4">
                         <Link to="/home" onClick={closeMenu} className="text-2xl sm:text-3xl font-bold font-serif">Zeppel <span className="text-amber-500">Inn</span></Link>
-                        <Link to="/marketplace" onClick={closeMenu} className="text-sm font-semibold text-gray-600 hover:text-amber-500 transition hidden sm:inline-flex items-center">
-                            Marketplace
-                        </Link>
-                    </div>
-                    <nav aria-label="Primary navigation" className="hidden md:flex space-x-8 items-center text-sm font-semibold tracking-wider uppercase">
-                        {NAV_LINKS.map(link => (
-                            link.href.startsWith('/') ?
-                            <NavLink key={link.href} to={link.href} className={navLinkClasses}>{link.label}</NavLink> :
-                            <a key={link.href} href={link.href} onClick={(e) => handleNavClick(e, link.href)} className="text-gray-600 hover:text-amber-500 transition">{link.label}</a>
-                        ))}
-                    </nav>
-                    <div className="hidden md:flex items-center space-x-4">
-                        <a href="#kontakt" onClick={(e) => handleNavClick(e, '#kontakt')} className="bg-gray-800 text-white font-bold px-5 py-2 rounded-lg hover:bg-gray-900 transition text-sm">Kontakta Oss</a>
-                        {isAdmin && (
-                            <div className="flex items-center space-x-2">
-                                <Link to="/admin" className="text-sm text-amber-600 hover:text-amber-700 font-medium">
-                                    Admin
-                                </Link>
-                                <Button
-                                    variant="outline"
-                                    size="sm"
-                                    onClick={logout}
-                                    className="text-xs"
-                                >
-                                    Logout
-                                </Button>
-=======
-                    <Link to="/home" onClick={closeMenu} className="text-2xl sm:text-3xl font-bold font-serif">Zeppel <span className="text-amber-500">Inn</span></Link>
                     
                     {/* Admin mode: Show exit button instead of nav */}
                     {isAdminPage ? (
@@ -99,7 +70,11 @@
                         </div>
                     ) : (
                         <>
-                            <nav aria-label="Primary navigation" className="hidden md:flex space-x-8 items-center text-sm font-semibold tracking-wider uppercase">
+                                <Link to="/marketplace" onClick={closeMenu} className="text-sm font-semibold text-gray-600 hover:text-amber-500 transition hidden sm:inline-flex items-center">
+                            Marketplace
+                        </Link>
+                    </div>
+                    <nav aria-label="Primary navigation" className="hidden md:flex space-x-8 items-center text-sm font-semibold tracking-wider uppercase">
                                 {NAV_LINKS.map(link => (
                                     link.href.startsWith('/') ?
                                     <NavLink key={link.href} to={link.href} className={navLinkClasses}>{link.label}</NavLink> :
@@ -123,7 +98,6 @@
                                         </Button>
                                     </div>
                                 )}
->>>>>>> 1d1b26dc
                             </div>
                         </>
                     )}
