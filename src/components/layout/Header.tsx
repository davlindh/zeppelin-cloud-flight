import React, { useState, useEffect } from 'react';
import { Link, NavLink, useLocation, useNavigate } from 'react-router-dom';
import { NAV_LINKS } from '../../../constants/index';
import { useSmoothScroll } from '../../../hooks/useSmoothScroll';
import { useAdminAuth } from '@/contexts/AdminAuthContext';
import { Button } from '@/components/ui/button';
import { ArrowLeft, LogOut } from 'lucide-react';

export const Header: React.FC = () => {
    const [isMenuOpen, setIsMenuOpen] = useState(false);
    const location = useLocation();
    const navigate = useNavigate();
    const { isAdmin, logout } = useAdminAuth();
    const isAdminPage = location.pathname.startsWith('/admin');
    
    const closeMenu = () => setIsMenuOpen(false);
    const toggleMenu = () => setIsMenuOpen(!isMenuOpen);

    // Auto-close menu on route change
    useEffect(() => {
        closeMenu();
    }, [location.pathname]);

    // Prevent background scroll when mobile menu is open
    useEffect(() => {
        document.body.style.overflow = isMenuOpen ? 'hidden' : 'unset';
        
        return () => {
            document.body.style.overflow = 'unset';
        };
    }, [isMenuOpen]);

    const handleNavClick = useSmoothScroll(closeMenu);
    
    const navLinkClasses = ({ isActive }: { isActive: boolean }) =>
        `transition ${isActive ? 'text-amber-500' : 'text-gray-600 hover:text-amber-500'}`;
    
    const mobileNavLinkClasses = ({ isActive }: { isActive: boolean }) =>
        `block py-3 px-6 text-sm hover:bg-gray-50 ${isActive ? 'text-amber-500 font-semibold' : 'text-gray-700'}`;

    return (
        <header className="bg-white/90 backdrop-blur-md fixed top-0 left-0 right-0 z-50 shadow-sm safe-area-inset-top">
            <div className="container mx-auto px-4 sm:px-6 py-3 sm:py-4">
                <div className="flex justify-between items-center">
                    <div className="flex items-center space-x-4">
                        <Link to="/home" onClick={closeMenu} className="text-2xl sm:text-3xl font-bold font-serif">Zeppel <span className="text-amber-500">Inn</span></Link>
                    
                    {/* Admin mode: Show exit button instead of nav */}
                    {isAdminPage ? (
                        <div className="flex items-center gap-3">
                            <Button
                                variant="outline"
                                size="sm"
                                onClick={() => navigate('/home')}
                                className="border-amber-500 text-amber-600 hover:bg-amber-50"
                            >
                                <ArrowLeft className="h-4 w-4 mr-2" />
                                <span className="hidden sm:inline">Exit Admin</span>
                                <span className="sm:hidden">Exit</span>
                            </Button>
                            <Button
                                variant="outline"
                                size="sm"
                                onClick={logout}
                                className="border-red-200 text-red-600 hover:bg-red-50"
                            >
                                <LogOut className="h-4 w-4 mr-2" />
                                <span className="hidden sm:inline">Logout</span>
                            </Button>
                        </div>
                    ) : (
                        <>
                            <Link to="/marketplace" onClick={closeMenu} className="text-sm font-semibold text-gray-600 hover:text-amber-500 transition hidden sm:inline-flex items-center">
                                Marketplace
                            </Link>
                        </>
                    )}
                    </div>
                    <nav aria-label="Primary navigation" className="hidden md:flex space-x-8 items-center text-sm font-semibold tracking-wider uppercase">
<<<<<<< HEAD
                                {NAV_LINKS.map(link => (
                                    link.href.startsWith('/') ?
                                    <NavLink key={link.href} to={link.href} className={navLinkClasses}>{link.label}</NavLink> :
                                    <a key={link.href} href={link.href} onClick={(e) => handleNavClick(e, link.href)} className="text-gray-600 hover:text-amber-500 transition">{link.label}</a>
                                ))}
                    </nav>
                    <div className="hidden md:flex items-center space-x-4">
                        <a href="#kontakt" onClick={(e) => handleNavClick(e, '#kontakt')} className="bg-gray-800 text-white font-bold px-5 py-2 rounded-lg hover:bg-gray-900 transition text-sm">Kontakta Oss</a>
                        {isAdmin && !isAdminPage && (
=======
                        {NAV_LINKS.map(link => (
                            link.href.startsWith('/') ?
                            <NavLink key={link.href} to={link.href} className={navLinkClasses}>{link.label}</NavLink> :
                            <a key={link.href} href={link.href} onClick={(e) => handleNavClick(e, link.href)} className="text-gray-600 hover:text-amber-500 transition">{link.label}</a>
                        ))}
                    </nav>
                    <div className="hidden md:flex items-center space-x-4">
                        <a href="#kontakt" onClick={(e) => handleNavClick(e, '#kontakt')} className="bg-gray-800 text-white font-bold px-5 py-2 rounded-lg hover:bg-gray-900 transition text-sm">Kontakta Oss</a>
                        {isAdmin && (
>>>>>>> e5a5abec
                            <div className="flex items-center space-x-2">
                                <Link to="/admin" className="text-sm text-amber-600 hover:text-amber-700 font-medium">
                                    Admin
                                </Link>
                                <Button
                                    variant="outline"
                                    size="sm"
                                    onClick={logout}
                                    className="text-xs"
                                >
                                    Logout
                                </Button>
                            </div>
                        )}
                    </div>
                    
<button onClick={toggleMenu} id="mobile-menu-button" aria-controls="mobile-menu" aria-expanded={isMenuOpen} className="md:hidden p-2 rounded-md text-gray-600 hover:bg-gray-100" aria-label="Toggle menu">
                        <svg xmlns="http://www.w3.org/2000/svg" width="24" height="24" viewBox="0 0 24" fill="none" stroke="currentColor" strokeWidth="2" strokeLinecap="round" strokeLinejoin="round"><line x1="3" y1="12" x2="21" y2="12"></line><line x1="3" y1="6" x2="21" y2="6"></line><line x1="3" y1="18" x2="21" y2="18"></line></svg>
                    </button>
                </div>
            </div>
            {/* Mobile Menu */}
            {!isAdminPage && (
                <div id="mobile-menu" role="menu" aria-label="Mobile navigation" className={`${isMenuOpen ? 'block' : 'hidden'} md:hidden border-t border-gray-200`}>
                    {NAV_LINKS.map(link => (
                         link.href.startsWith('/') ?
                         <NavLink key={link.href} to={link.href} className={mobileNavLinkClasses} onClick={closeMenu}>{link.label}</NavLink> :
                         <a key={link.href} href={link.href} onClick={(e) => handleNavClick(e, link.href)} className="block py-3 px-6 text-sm text-gray-700 hover:bg-gray-50">{link.label}</a>
                    ))}
                    <a href="#kontakt" onClick={(e) => handleNavClick(e, '#kontakt')} className="block py-3 px-6 text-sm text-gray-700 hover:bg-gray-50">Kontakta Oss</a>
                </div>
            )}
        </header>
    );
};<|MERGE_RESOLUTION|>--- conflicted
+++ resolved
@@ -75,44 +75,39 @@
                             </Link>
                         </>
                     )}
+                            <Link to="/marketplace" onClick={closeMenu} className="text-sm font-semibold text-gray-600 hover:text-amber-500 transition hidden sm:inline-flex items-center">
+                                Marketplace
+                            </Link>
+                        </>
+                    )}
                     </div>
                     <nav aria-label="Primary navigation" className="hidden md:flex space-x-8 items-center text-sm font-semibold tracking-wider uppercase">
-<<<<<<< HEAD
                                 {NAV_LINKS.map(link => (
                                     link.href.startsWith('/') ?
                                     <NavLink key={link.href} to={link.href} className={navLinkClasses}>{link.label}</NavLink> :
                                     <a key={link.href} href={link.href} onClick={(e) => handleNavClick(e, link.href)} className="text-gray-600 hover:text-amber-500 transition">{link.label}</a>
                                 ))}
-                    </nav>
-                    <div className="hidden md:flex items-center space-x-4">
-                        <a href="#kontakt" onClick={(e) => handleNavClick(e, '#kontakt')} className="bg-gray-800 text-white font-bold px-5 py-2 rounded-lg hover:bg-gray-900 transition text-sm">Kontakta Oss</a>
-                        {isAdmin && !isAdminPage && (
-=======
-                        {NAV_LINKS.map(link => (
-                            link.href.startsWith('/') ?
-                            <NavLink key={link.href} to={link.href} className={navLinkClasses}>{link.label}</NavLink> :
-                            <a key={link.href} href={link.href} onClick={(e) => handleNavClick(e, link.href)} className="text-gray-600 hover:text-amber-500 transition">{link.label}</a>
-                        ))}
-                    </nav>
-                    <div className="hidden md:flex items-center space-x-4">
-                        <a href="#kontakt" onClick={(e) => handleNavClick(e, '#kontakt')} className="bg-gray-800 text-white font-bold px-5 py-2 rounded-lg hover:bg-gray-900 transition text-sm">Kontakta Oss</a>
-                        {isAdmin && (
->>>>>>> e5a5abec
-                            <div className="flex items-center space-x-2">
-                                <Link to="/admin" className="text-sm text-amber-600 hover:text-amber-700 font-medium">
-                                    Admin
-                                </Link>
-                                <Button
-                                    variant="outline"
-                                    size="sm"
-                                    onClick={logout}
-                                    className="text-xs"
-                                >
-                                    Logout
-                                </Button>
+                            </nav>
+                            <div className="hidden md:flex items-center space-x-4">
+                                <a href="#kontakt" onClick={(e) => handleNavClick(e, '#kontakt')} className="bg-gray-800 text-white font-bold px-5 py-2 rounded-lg hover:bg-gray-900 transition text-sm">Kontakta Oss</a>
+                                {isAdmin && (
+                                    <div className="flex items-center space-x-2">
+                                        <Link to="/admin" className="text-sm text-amber-600 hover:text-amber-700 font-medium">
+                                            Admin
+                                        </Link>
+                                        <Button
+                                            variant="outline"
+                                            size="sm"
+                                            onClick={logout}
+                                            className="text-xs"
+                                        >
+                                            Logout
+                                        </Button>
+                                    </div>
+                                )}
                             </div>
-                        )}
-                    </div>
+                        </>
+                    )}
                     
 <button onClick={toggleMenu} id="mobile-menu-button" aria-controls="mobile-menu" aria-expanded={isMenuOpen} className="md:hidden p-2 rounded-md text-gray-600 hover:bg-gray-100" aria-label="Toggle menu">
                         <svg xmlns="http://www.w3.org/2000/svg" width="24" height="24" viewBox="0 0 24" fill="none" stroke="currentColor" strokeWidth="2" strokeLinecap="round" strokeLinejoin="round"><line x1="3" y1="12" x2="21" y2="12"></line><line x1="3" y1="6" x2="21" y2="6"></line><line x1="3" y1="18" x2="21" y2="18"></line></svg>
