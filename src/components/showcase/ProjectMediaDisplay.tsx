--- conflicted
+++ resolved
@@ -1,6 +1,5 @@
 import React from 'react';
 import { MediaFilters } from '../multimedia';
-<<<<<<< HEAD
 import { UnifiedMediaGrid } from '@/components/multimedia/UnifiedMediaGrid';
 import { Button } from '@/components/ui/button';
 import type { ProjectMediaItem, MediaType } from '@/types/media';
@@ -8,14 +7,6 @@
 import { generateMediaId } from '@/utils/mediaHelpers';
 import { useMediaFiltering } from '@/hooks/useMediaFiltering';
 import { resolveMediaUrl } from '@/utils/assetHelpers';
-=======
-import { UnifiedMediaGrid } from '../multimedia/UnifiedMediaGrid';
-import { Button } from '../ui/button';
-import type { UnifiedMediaItem } from '../../types/unified-media';
-import { generateMediaId } from '../../utils/mediaHelpers';
-import { useMediaFiltering } from '../../hooks/useMediaFiltering';
-import { resolveMediaUrl } from '../../utils/assetHelpers';
->>>>>>> 8d17bb9e
 
 interface ProjectMediaDisplayProps {
   media?: Array<{
